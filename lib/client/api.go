/*
Copyright 2016 Gravitational, Inc.

Licensed under the Apache License, Version 2.0 (the "License");
you may not use this file except in compliance with the License.
You may obtain a copy of the License at

    http://www.apache.org/licenses/LICENSE-2.0

Unless required by applicable law or agreed to in writing, software
distributed under the License is distributed on an "AS IS" BASIS,
WITHOUT WARRANTIES OR CONDITIONS OF ANY KIND, either express or implied.
See the License for the specific language governing permissions and
limitations under the License.
*/

package client

import (
	"bufio"
	"bytes"
	"crypto/x509"
	"encoding/pem"
	"fmt"
	"io"
	"io/ioutil"
	"math/rand"
	"net"
	"os"
	"os/exec"
	"os/signal"
	"os/user"
	"path/filepath"
	"strconv"
	"strings"
	"syscall"
	"time"

	"github.com/gravitational/teleport"
	"github.com/gravitational/teleport/lib/auth/native"
	"github.com/gravitational/teleport/lib/defaults"
	"github.com/gravitational/teleport/lib/services"
	"github.com/gravitational/teleport/lib/session"
	"github.com/gravitational/teleport/lib/utils"
	"github.com/gravitational/teleport/lib/web"

	log "github.com/Sirupsen/logrus"
	"github.com/docker/docker/pkg/term"
	"github.com/gravitational/trace"
	"golang.org/x/crypto/ssh"
	"golang.org/x/crypto/ssh/agent"
	"golang.org/x/crypto/ssh/terminal"
)

type ForwardedPort struct {
	SrcIP    string
	SrcPort  int
	DestPort int
	DestHost string
}

// Config is a client config
type Config struct {
	// Login is a teleport user login
	Login string

	// Remote host to connect
	Host string

	// Labels represent host Labels
	Labels map[string]string

	// HostLogin is a user login on a remote host
	HostLogin string

	// HostPort is a remote host port to connect to
	HostPort int

	// ProxyHost is a host or IP of the proxy (with optional ":port")
	ProxyHost string

	// KeyTTL is a time to live for the temporary SSH keypair to remain valid:
	KeyTTL time.Duration

	// InsecureSkipVerify is an option to skip HTTPS cert check
	InsecureSkipVerify bool

	// SkipLocalAuth will not try to connect to local SSH agent
	// or use any local certs, and not use interactive logins
	SkipLocalAuth bool

	// AuthMethods if passed will be used to login into cluster
	AuthMethods []ssh.AuthMethod

	// Output is a writer, if not passed, stdout will be used
	Output io.Writer

<<<<<<< HEAD
	// SiteName specifies site to execute operation,
	// if omitted, first available site will be selected
	SiteName string
=======
	// Locally forwarded ports (parameters to -L ssh flag)
	LocalForwardPorts []ForwardedPort
>>>>>>> 75e0df60
}

// ProxyHostPort returns a full host:port address of the proxy or an empty string if no
// proxy is given. If 'forWeb' flag is set, returns HTTPS port, otherwise
// returns SSH port (proxy servers listen on both)
func (c *Config) ProxyHostPort(defaultPort int) string {
	if c.ProxySpecified() {
		port := fmt.Sprintf("%d", defaultPort)
		return net.JoinHostPort(c.ProxyHost, port)
	}
	return ""
}

// NodeHostPort returns host:port string based on user supplied data
// either if user has set host:port in the connection string,
// or supplied the -p flag. If user has set both, -p flag data is ignored
func (c *Config) NodeHostPort() string {
	if strings.Contains(c.Host, ":") {
		return c.Host
	}
	return net.JoinHostPort(c.Host, strconv.Itoa(c.HostPort))
}

// ProxySpecified returns true if proxy has been specified
func (c *Config) ProxySpecified() bool {
	return len(c.ProxyHost) > 0
}

// TeleportClient is a wrapper around SSH client with teleport specific
// workflow built in
type TeleportClient struct {
	Config
	localAgent  agent.Agent
	authMethods []ssh.AuthMethod
}

// NewClient creates a TeleportClient object and fully configures it
func NewClient(c *Config) (tc *TeleportClient, err error) {
	// validate configuration
	if c.Login == "" {
		c.Login = Username()
		log.Infof("no teleport login given. defaulting to %s", c.Login)
	}
	if c.ProxyHost == "" {
		return nil, trace.Wrap(teleport.BadParameter("proxy", "no proxy address specified"))
	}
	if c.HostLogin == "" {
		c.HostLogin = c.Login
		log.Infof("no host login given. defaulting to %s", c.HostLogin)
	}
	if c.KeyTTL == 0 {
		c.KeyTTL = defaults.CertDuration
	} else if c.KeyTTL > defaults.MaxCertDuration || c.KeyTTL < defaults.MinCertDuration {
		return nil, trace.Errorf("invalid requested cert TTL")
	}

	if c.Output == nil {
		c.Output = os.Stdout
	}

	tc = &TeleportClient{
		Config:      *c,
		authMethods: make([]ssh.AuthMethod, 0),
	}

	// add auth methods supplied by user if any
	for _, method := range c.AuthMethods {
		tc.authMethods = append(tc.authMethods, method)
	}

	// sometimes we need to use external auth without using local auth
	// methods, e.g. in automation daemons
	if c.SkipLocalAuth {
		if len(tc.authMethods) == 0 {
			return nil, trace.Wrap(
				teleport.BadParameter(
					"AuthMethods", "SkipLocalAuth is true but no AuthMethods provided"),
			)
		}
		return tc, nil
	}
	// first, see if we can authenticate with credentials stored in
	// a local SSH agent:
	if sshAgent := connectToSSHAgent(); sshAgent != nil {
		tc.authMethods = append(tc.authMethods, authMethodFromAgent(sshAgent))
	}

	// then, we can authenticate via a locally stored cert previously
	// signed by the CA:
	localAgent, err := GetLocalAgent()
	if err != nil {
		return nil, trace.Wrap(err)
	}
	if localAgent != nil {
		tc.localAgent = localAgent
		tc.authMethods = append(tc.authMethods, authMethodFromAgent(localAgent))
	} else {
		log.Errorf("unable to obtain locally stored credentials")
	}

	// finally, interactive auth (via password + HTOP 2nd factor):
	tc.authMethods = append(tc.authMethods, tc.makeInteractiveAuthMethod())
	return tc, nil
}

// getTargetNodes returns a list of node addresses this SSH command needs to
// operate on.
func (tc *TeleportClient) getTargetNodes(proxy *ProxyClient) ([]string, error) {
	var (
		err    error
		nodes  []services.Server
		retval = make([]string, 0)
	)
	if tc.Labels != nil && len(tc.Labels) > 0 {
		nodes, err = proxy.FindServersByLabels(tc.Labels)
		if err != nil {
			return nil, trace.Wrap(err)
		}
		for i := 0; i < len(nodes); i++ {
			retval = append(retval, nodes[i].Addr)
		}
	}
	if len(nodes) == 0 {
		retval = append(retval, net.JoinHostPort(tc.Host, strconv.Itoa(tc.HostPort)))
	}
	return retval, nil
}

// SSH connects to a node and, if 'command' is specified, executes the command on it,
// otherwise runs interactive shell
func (tc *TeleportClient) SSH(command []string, runLocally bool) error {
	// connect to proxy first:
	if !tc.Config.ProxySpecified() {
		return trace.Wrap(teleport.BadParameter("server", "proxy server is not specified"))
	}
	proxyClient, err := tc.ConnectToProxy()
	if err != nil {
		return trace.Wrap(err)
	}
	defer proxyClient.Close()

	// which nodes are we executing this commands on?
	nodeAddrs, err := tc.getTargetNodes(proxyClient)
	if err != nil {
		return trace.Wrap(err)
	}
	if len(nodeAddrs) == 0 {
		return trace.Wrap(teleport.BadParameter("host", "no target host specified"))
	}

	// more than one node for an interactive shell?
	// that can't be!
	if len(nodeAddrs) != 1 {
		return trace.Errorf("Cannot launch shell on multiple nodes: %v", nodeAddrs)
	}

	// proxy local ports (forward incoming connections to remote host ports)
	if len(tc.Config.LocalForwardPorts) > 0 {
		nodeClient, err := proxyClient.ConnectToNode(nodeAddrs[0], tc.Config.HostLogin)
		if err != nil {
			return trace.Wrap(err)
		}
		for _, fp := range tc.Config.LocalForwardPorts {
			socket, err := net.Listen("tcp", net.JoinHostPort(fp.SrcIP, strconv.Itoa(fp.SrcPort)))
			if err != nil {
				return trace.Wrap(err)
			}
			go nodeClient.listenAndForward(socket, net.JoinHostPort(fp.DestHost, strconv.Itoa(fp.DestPort)))
		}
	}

	// local execution?
	if runLocally {
		if len(tc.Config.LocalForwardPorts) == 0 {
			fmt.Println("Executing command locally without connecting to any servers. This makes no sense.")
		}
		return runLocalCommand(command)
	}

	// execute command(s) or a shell on remote node(s)
	if len(command) > 0 {
		return tc.runCommand(nodeAddrs, proxyClient, command)
	}
	nodeClient, err := proxyClient.ConnectToNode(nodeAddrs[0], tc.Config.HostLogin)
	if err != nil {
		return trace.Wrap(err)
	}
	return tc.runShell(nodeClient, "")
}

// Join connects to the existing/active SSH session
func (tc *TeleportClient) Join(sessionID session.ID) (err error) {
	var notFoundError = &teleport.NotFoundError{Message: "Session not found or it has ended"}
	// connect to proxy:
	if !tc.Config.ProxySpecified() {
		return trace.Wrap(teleport.BadParameter("server", "proxy server is not specified"))
	}
	proxyClient, err := tc.ConnectToProxy()
	if err != nil {
		return trace.Wrap(err)
	}
	defer proxyClient.Close()
	// connect to the first site via proxy:
	sites, err := proxyClient.GetSites()
	if err != nil {
		return trace.Wrap(err)
	}
	if len(sites) == 0 {
		return trace.Wrap(notFoundError)
	}
	site, err := proxyClient.ConnectToSite(sites[0].Name, tc.Config.HostLogin)
	if err != nil {
		return trace.Wrap(err)
	}
	// find the session ID on the site:
	sessions, err := site.GetSessions()
	if err != nil {
		return trace.Wrap(err)
	}
	var session *session.Session
	for _, s := range sessions {
		if s.ID == sessionID {
			session = &s
			break
		}
	}
	if session == nil {
		return trace.Wrap(notFoundError)
	}
	// pick the 1st party of the session and use his server ID to connect to
	if len(session.Parties) == 0 {
		return trace.Wrap(notFoundError)
	}
	serverID := session.Parties[0].ServerID

	// find a server address by its ID
	nodes, err := site.GetNodes()
	if err != nil {
		return trace.Wrap(err)
	}
	var node *services.Server
	for _, n := range nodes {
		if n.ID == serverID {
			node = &n
			break
		}
	}
	if node == nil {
		return trace.Wrap(notFoundError)
	}
	// connect to server:
	nc, err := proxyClient.ConnectToNode(node.Addr, tc.Config.HostLogin)
	if err != nil {
		return trace.Wrap(err)
	}
	return tc.runShell(nc, session.ID)
}

// SCP securely copies file(s) from one SSH server to another
func (tc *TeleportClient) SCP(args []string, port int, recursive bool) (err error) {
	if len(args) < 2 {
		return trace.Errorf("Need at least two arguments for scp")
	}
	first := args[0]
	last := args[len(args)-1]

	// local copy?
	if !isRemoteDest(first) && !isRemoteDest(last) {
		return trace.Errorf("Making local copies is not supported")
	}

	if !tc.Config.ProxySpecified() {
		return trace.Wrap(teleport.BadParameter("server", "proxy server is not specified"))
	}
	proxyClient, err := tc.ConnectToProxy()
	if err != nil {
		return trace.Wrap(err)
	}
	defer proxyClient.Close()

	// upload:
	if isRemoteDest(last) {
		host, dest := parseSCPDestination(last)
		addr := net.JoinHostPort(host, strconv.Itoa(port))

		client, err := proxyClient.ConnectToNode(addr, tc.HostLogin)
		if err != nil {
			return trace.Wrap(err)
		}
		// copy everything except the last arg (that's destination)
		for _, src := range args[:len(args)-1] {
			err = client.Upload(src, dest)
			if err != nil {
				return trace.Wrap(err)
			}
			fmt.Printf("uploaded %s\n", src)
		}
		// download:
	} else {
		host, src := parseSCPDestination(first)
		addr := net.JoinHostPort(host, strconv.Itoa(port))

		client, err := proxyClient.ConnectToNode(addr, tc.HostLogin)
		if err != nil {
			return trace.Wrap(err)
		}
		// copy everything except the last arg (that's destination)
		for _, dest := range args[1:] {
			err = client.Download(src, dest, recursive)
			if err != nil {
				return trace.Wrap(err)
			}
			fmt.Printf("downloaded %s\n", src)
		}
	}
	return nil
}

func parseSCPDestination(s string) (host, dest string) {
	parts := strings.Split(s, ":")
	return parts[0], strings.Join(parts[1:], ":")
}

func isRemoteDest(name string) bool {
	return strings.IndexRune(name, ':') >= 0
}

// ListNodes returns a list of nodes connected to a proxy
func (tc *TeleportClient) ListNodes() ([]services.Server, error) {
	var err error
	// userhost is specified? that must be labels
	if tc.Host != "" {
		tc.Labels, err = ParseLabelSpec(tc.Host)
		if err != nil {
			return nil, trace.Wrap(err)
		}
	}
	// connect to the proxy and ask it to return a full list of servers
	proxyClient, err := tc.ConnectToProxy()
	if err != nil {
		return nil, trace.Wrap(err)
	}
	defer proxyClient.Close()
	return proxyClient.FindServersByLabels(tc.Labels)
}

// runCommand executes a given bash command on a bunch of remote nodes
func (tc *TeleportClient) runCommand(nodeAddresses []string, proxyClient *ProxyClient, command []string) error {
	resultsC := make(chan error, len(nodeAddresses))
	for _, address := range nodeAddresses {
		go func(address string) {
			var err error
			defer func() {
				resultsC <- err
			}()
			var nodeClient *NodeClient
			nodeClient, err = proxyClient.ConnectToNode(address, tc.Config.Login)
			if err != nil {
				fmt.Fprintln(tc.Output, err)
			}
			defer nodeClient.Close()

			// run the command on one node:
			out := bytes.Buffer{}
			err = nodeClient.Run(command, &out)
			if err != nil {
				fmt.Fprintln(tc.Output, err)
			}

			if len(nodeAddresses) > 1 {
				fmt.Printf("Running command on %v:\n", address)
			}

			if err != nil {
				fmt.Fprintln(tc.Output, err)
			} else {
				fmt.Fprintf(tc.Output, out.String())
			}
		}(address)
	}

	var lastError error
	for range nodeAddresses {
		if err := <-resultsC; err != nil {
			lastError = err
		}
	}

	return trace.Wrap(lastError)
}

// runShell starts an interactive SSH session/shell
func (tc *TeleportClient) runShell(nodeClient *NodeClient, sessionID session.ID) error {
	defer nodeClient.Close()
	address := tc.NodeHostPort()

	// If typing on the terminal, we do not want the terminal to echo the
	// password that is typed (so it doesn't display)
	if term.IsTerminal(0) {
		state, err := term.SetRawTerminal(0)
		if err != nil {
			return trace.Wrap(err)
		}
		defer term.RestoreTerminal(0, state)
	}

	broadcastClose := utils.NewCloseBroadcaster()

	// Catch term signals
	exitSignals := make(chan os.Signal, 1)
	signal.Notify(exitSignals, syscall.SIGTERM)
	go func() {
		defer broadcastClose.Close()
		<-exitSignals
		fmt.Printf("\nConnection to %s closed\n", address)
	}()

	winSize, err := term.GetWinsize(0)
	if err != nil {
		return trace.Wrap(err)
	}

	shell, err := nodeClient.Shell(int(winSize.Width), int(winSize.Height), sessionID)
	if err != nil {
		return trace.Wrap(err)
	}

	// Catch Ctrl-C signal
	ctrlCSignal := make(chan os.Signal, 1)
	signal.Notify(ctrlCSignal, syscall.SIGINT)
	go func() {
		for {
			<-ctrlCSignal
			_, err := shell.Write([]byte{3})
			if err != nil {
				log.Errorf(err.Error())
			}
		}
	}()

	// Catch Ctrl-Z signal
	ctrlZSignal := make(chan os.Signal, 1)
	signal.Notify(ctrlZSignal, syscall.SIGTSTP)
	go func() {
		for {
			<-ctrlZSignal
			_, err := shell.Write([]byte{26})
			if err != nil {
				log.Errorf(err.Error())
			}
		}
	}()

	// copy from the remote shell to the local
	go func() {
		defer broadcastClose.Close()
		_, err := io.Copy(os.Stdout, shell)
		if err != nil {
			log.Errorf(err.Error())
		}
		fmt.Printf("\nConnection to %s closed from the remote side\n", address)
	}()

	// copy from the local shell to the remote
	go func() {
		defer broadcastClose.Close()
		buf := make([]byte, 1)
		for {
			n, err := os.Stdin.Read(buf)
			if err != nil {
				fmt.Println(trace.Wrap(err))
				return
			}
			if n > 0 {
				// catch Ctrl-D
				if buf[0] == 4 {
					fmt.Printf("\nConnection to %s closed\n", address)
					return
				}
				_, err = shell.Write(buf[:n])
				if err != nil {
					fmt.Println(trace.Wrap(err))
					return
				}
			}
		}
	}()

	<-broadcastClose.C
	return nil
}

// ConnectToProxy dials the proxy server and returns ProxyClient if successful
func (tc *TeleportClient) ConnectToProxy() (*ProxyClient, error) {
	proxyAddr := tc.Config.ProxyHostPort(defaults.SSHProxyListenPort)
	sshConfig := &ssh.ClientConfig{
		User:            tc.Config.Login,
		HostKeyCallback: CheckHostSignature,
	}
	if len(tc.authMethods) == 0 {
		return nil, trace.Wrap(teleport.BadParameter(
			"AuthMethods", "no authentication methods provided"))
	}
	log.Debugf("connecting to proxy: %v", proxyAddr)

	for {
		// try to authenticate using every auth method we have:
		for _, m := range tc.authMethods {
			sshConfig.Auth = []ssh.AuthMethod{m}
			proxyClient, err := ssh.Dial("tcp", proxyAddr, sshConfig)
			if err != nil {
				if utils.IsHandshakeFailedError(err) {
					continue
				}
				return nil, trace.Wrap(err)
			}
			return &ProxyClient{
				Client:          proxyClient,
				proxyAddress:    proxyAddr,
				hostKeyCallback: sshConfig.HostKeyCallback,
				authMethods:     tc.authMethods,
				hostLogin:       tc.Config.HostLogin,
				siteName:        tc.Config.SiteName,
			}, nil
		}
		// if we get here, it means we failed to authenticate using stored keys
		// and we need to ask for the login information
		err := tc.Login()
		if err != nil {
			// we need to communicate directly to user here,
			// otherwise user will see endless loop with no explanation
			if teleport.IsTrustError(err) {
				fmt.Printf("ERROR: refusing to connect to untrusted proxy %v without --insecure flag\n", tc.Config.ProxyHostPort(defaults.HTTPListenPort))
			} else {
				fmt.Printf("ERROR: %v\n", err)
			}
		}
	}
}

// makeInteractiveAuthMethod creates an 'ssh.AuthMethod' which authenticates
// interactively by asknig a Teleport password + HTOP token
func (tc *TeleportClient) makeInteractiveAuthMethod() ssh.AuthMethod {
	callbackFunc := func() (signers []ssh.Signer, err error) {
		if err = tc.Login(); err != nil {
			log.Error(err)
			// we need to communicate directly to user here,
			// otherwise user will see endless loop with no explanation
			if teleport.IsTrustError(err) {
				fmt.Printf("ERROR: refusing to connect to untrusted proxy %v without --insecure flag\n", tc.Config.ProxyHostPort(defaults.HTTPListenPort))
			} else {
				fmt.Printf("ERROR: %v\n", err)
			}

			return nil, trace.Wrap(err)
		}
		return tc.localAgent.Signers()
	}
	return ssh.PublicKeysCallback(callbackFunc)
}

// Login asks for a password + HOTP token, makes a request to CA via proxy and
// saves the generated credentials into local keystore for future use
func (tc *TeleportClient) Login() error {
	password, hotpToken, err := tc.AskPasswordAndHOTP()
	if err != nil {
		return trace.Wrap(err)
	}

	// generate a new keypair. the public key will be signed via proxy if our password+HOTP
	// are legit
	priv, pub, err := native.New().GenerateKeyPair("")
	if err != nil {
		return trace.Wrap(err)
	}

	// ask the CA (via proxy) to sign our public key:
	response, err := web.SSHAgentLogin(tc.Config.ProxyHostPort(defaults.HTTPListenPort), tc.Config.Login,
		password, hotpToken, pub, tc.KeyTTL, tc.InsecureSkipVerify, loopbackPool(tc.Config.ProxyHostPort(defaults.HTTPListenPort)))
	if err != nil {

		return trace.Wrap(err)
	}

	// parse the returned&signed key:
	pcert, _, _, _, err := ssh.ParseAuthorizedKey(response.Cert)
	if err != nil {
		return trace.Wrap(err)
	}
	pk, err := ssh.ParseRawPrivateKey(priv)
	if err != nil {
		return trace.Wrap(err)
	}

	// store the newly generated key in the local key store
	addedKey := agent.AddedKey{
		PrivateKey:       pk,
		Certificate:      pcert.(*ssh.Certificate),
		Comment:          "",
		LifetimeSecs:     0,
		ConfirmBeforeUse: false,
	}
	if err := tc.localAgent.Add(addedKey); err != nil {
		return trace.Wrap(err)
	}
	key := Key{
		Priv:     priv,
		Cert:     response.Cert,
		Deadline: time.Now().Add(tc.KeyTTL),
	}
	keyPath := filepath.Join(getKeysDir(), KeyFilePrefix+strconv.FormatInt(rand.Int63n(100), 16)+KeyFileSuffix)
	err = saveKey(key, keyPath)
	if err != nil {
		return trace.Wrap(err)
	}
	// save the list of CAs we trust to the cache file
	err = AddHostSignersToCache(response.HostSigners)
	if err != nil {
		return trace.Wrap(err)
	}
	return nil
}

// loopbackPool reads trusted CAs if it finds it in a predefined location
// and will work only if target proxy address is loopback
func loopbackPool(proxyAddr string) *x509.CertPool {
	if !utils.IsLoopback(proxyAddr) {
		log.Debugf("not using loopback pool for remote proxy addr: %v", proxyAddr)
		return nil
	}
	log.Debugf("attempting to use loopback pool for local proxy addr: %v", proxyAddr)
	certPool := x509.NewCertPool()

	certPath := filepath.Join(defaults.DataDir, defaults.SelfSignedCertPath)
	pemByte, err := ioutil.ReadFile(certPath)
	if err != nil {
		log.Debugf("could not open any path in: %v", certPath)
		return nil
	}

	for {
		var block *pem.Block
		block, pemByte = pem.Decode(pemByte)
		if block == nil {
			break
		}
		cert, err := x509.ParseCertificate(block.Bytes)
		if err != nil {
			log.Debugf("could not parse cert in: %v, err: %v", certPath, err)
			return nil
		}
		certPool.AddCert(cert)
	}
	log.Debugf("using local pool for loopback proxy: %v, err: %v", certPath, err)
	return certPool
}

// connects to a local SSH agent
func connectToSSHAgent() agent.Agent {
	socketPath := os.Getenv("SSH_AUTH_SOCK")
	if socketPath == "" {
		log.Infof("SSH_AUTH_SOCK is not set. Is local SSH agent running?")
		return nil
	}
	conn, err := net.Dial("unix", socketPath)
	if err != nil {
		log.Errorf("Failed connecting to local SSH agent via %s", socketPath)
		return nil
	}
	return agent.NewClient(conn)
}

// Username returns the current user's username
func Username() string {
	u, err := user.Current()
	if err != nil {
		utils.FatalError(err)
	}
	return u.Username
}

// AskPasswordAndHOTP prompts the user to enter the password + HTOP 2nd factor
func (tc *TeleportClient) AskPasswordAndHOTP() (pwd string, token string, err error) {
	fmt.Printf("Enter password for %v:\n", tc.Config.Login)
	pwd, err = passwordFromConsole()
	if err != nil {
		fmt.Println(err)
		return "", "", trace.Wrap(err)
	}

	fmt.Printf("Enter your HOTP token:\n")
	token, err = lineFromConsole()
	if err != nil {
		fmt.Println(err)
		return "", "", trace.Wrap(err)
	}
	return pwd, token, nil
}

// passwordFromConsole reads from stdin without echoing typed characters to stdout
func passwordFromConsole() (string, error) {
	fd := syscall.Stdin
	state, err := terminal.GetState(fd)

	// intercept Ctr+C and restore terminal
	sigCh := make(chan os.Signal, 1)
	closeCh := make(chan int)
	if err != nil {
		log.Warnf("failed reading terminal state: %v", err)
	} else {
		signal.Notify(sigCh, syscall.SIGINT)
		go func() {
			select {
			case <-sigCh:
				terminal.Restore(fd, state)
				os.Exit(1)
			case <-closeCh:
			}
		}()
	}
	defer func() {
		close(closeCh)
	}()

	bytes, err := terminal.ReadPassword(fd)
	return string(bytes), err
}

// lineFromConsole reads a line from stdin
func lineFromConsole() (string, error) {
	bytes, _, err := bufio.NewReader(os.Stdin).ReadLine()
	return string(bytes), err
}

// parseLabelSpec parses a string like 'name=value,"long name"="quoted value"` into a map like
// { "name" -> "value", "long name" -> "quoted value" }
func ParseLabelSpec(spec string) (map[string]string, error) {
	tokens := []string{}
	var openQuotes = false
	var tokenStart, assignCount int
	var specLen = len(spec)
	// tokenize the label spec:
	for i, ch := range spec {
		endOfToken := false
		// end of line?
		if i+1 == specLen {
			i++
			endOfToken = true
		}
		switch ch {
		case '"':
			openQuotes = !openQuotes
		case '=', ',', ';':
			if !openQuotes {
				endOfToken = true
				if ch == '=' {
					assignCount += 1
				}
			}
		}
		if endOfToken && i > tokenStart {
			tokens = append(tokens, strings.TrimSpace(strings.Trim(spec[tokenStart:i], `"`)))
			tokenStart = i + 1
		}
	}
	// simple validation of tokenization: must have an even number of tokens (because they're pairs)
	// and the number of such pairs must be equal the number of assignments
	if len(tokens)%2 != 0 || assignCount != len(tokens)/2 {
		return nil, fmt.Errorf("invalid label spec: '%s', should be 'key=value'", spec)
	}
	// break tokens in pairs and put into a map:
	labels := make(map[string]string)
	for i := 0; i < len(tokens); i += 2 {
		labels[tokens[i]] = tokens[i+1]
	}
	return labels, nil
}

func authMethodFromAgent(ag agent.Agent) ssh.AuthMethod {
	return ssh.PublicKeysCallback(ag.Signers)
}

// Executes the given command on the client machine (localhost). If no command is given,
// executes shell
func runLocalCommand(command []string) error {
	cmd := exec.Command(command[0], command[1:]...)
	cmd.Stderr = os.Stderr
	cmd.Stdin = os.Stdin
	cmd.Stdout = os.Stdout
	return cmd.Run()
}<|MERGE_RESOLUTION|>--- conflicted
+++ resolved
@@ -95,14 +95,12 @@
 	// Output is a writer, if not passed, stdout will be used
 	Output io.Writer
 
-<<<<<<< HEAD
 	// SiteName specifies site to execute operation,
 	// if omitted, first available site will be selected
 	SiteName string
-=======
+
 	// Locally forwarded ports (parameters to -L ssh flag)
 	LocalForwardPorts []ForwardedPort
->>>>>>> 75e0df60
 }
 
 // ProxyHostPort returns a full host:port address of the proxy or an empty string if no
